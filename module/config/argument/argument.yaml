# --------------------
# Define arguments.
# --------------------

# ==================== Alas ====================

Scheduler:
  Enable:
    type: checkbox
    value: false
    option: [ true, false ]
  NextRun: 2020-01-01 00:00:00
  Command: Alas
  ServerUpdate:
    value: 04:00
    display: hide
Emulator:
  Serial:
    value: auto
    valuetype: str
  PackageName:
    value: auto
    option: [ auto, ]
  ScreenshotMethod:
    value: auto
    option: [ auto, ADB, ADB_nc, uiautomator2, aScreenCap, aScreenCap_nc, DroidCast, DroidCast_raw, scrcpy ]
  ControlMethod:
    value: MaaTouch
    option: [ minitouch, MaaTouch ]
  AdbRestart: false
EmulatorInfo:
  Emulator:
    value: auto
    option: [
      auto,
      NoxPlayer,
      NoxPlayer64,
      BlueStacks4,
      BlueStacks5,
      BlueStacks4HyperV,
      BlueStacks5HyperV,
      LDPlayer3,
      LDPlayer4,
      LDPlayer9,
      MuMuPlayer,
      MuMuPlayerX,
      MuMuPlayer12,
      MEmuPlayer,
    ]
  name:
    value: null
    type: textarea
  path:
    value: null
    type: textarea
Error:
  Restart:
    value: game
    option: [ game, game_emulator ]
  SaveError: true
  ScreenshotLength: 1
  OnePushConfig:
    type: textarea
    mode: yaml
    value: 'provider: null'
Optimization:
  ScreenshotInterval: 0.3
  CombatScreenshotInterval: 1.0
  WhenTaskQueueEmpty:
    value: goto_main
    option: [ stay_there, goto_main, close_game ]

# ==================== Daily ====================

Dungeon:
  Name:
    # Dungeon names will be injected in config updater
    value: Calyx_Golden_Treasures
    option: [ ]
  NameAtDoubleCalyx:
    value: Calyx_Golden_Treasures
    option: [ do_not_participate, ]
  NameAtDoubleRelic:
    value: Cavern_of_Corrosion_Path_of_Providence
    option: [ do_not_participate, ]
  Team:
    value: 1
    option: [ 1, 2, 3, 4, 5, 6 ]
DungeonDaily:
  # Dungeon names will be injected in config updater
  CalyxGolden:
    value: Calyx_Golden_Treasures
    option: [ do_not_achieve, ]
  CalyxCrimson:
    value: Calyx_Crimson_Erudition
    option: [ do_not_achieve, ]
  StagnantShadow:
    value: do_not_achieve
    option: [ do_not_achieve, ]
  CavernOfCorrosion:
    value: Cavern_of_Corrosion_Path_of_Providence
    option: [ do_not_achieve, ]
DungeonSupport:
  Use:
    value: when_daily
    option: [ always_use, when_daily, do_not_use ]
  Character:
    # Options will be injected in config updater
    value: FirstCharacter
    option: [ FirstCharacter, ]
DungeonStorage:
  TrailblazePower:
    stored: StoredTrailblazePower
    order: 1
    color: "#eb8efe"
  DungeonDouble:
    stored: StoredDungeonDouble
  SimulatedUniverse:
    stored: StoredSimulatedUniverse
    order: 6
    color: "#8fb5fe"

AchievableQuest:
# Quests will be injected in config updater
#  Complete_1_Daily_Mission:
#    type: state
#    value: achievable
#    option: [ achievable, not_set, not_supported ]
#    option_bold: [ achievable, ]
DailyStorage:
  DailyActivity:
    stored: StoredDailyActivity
    order: 2
    color: "#ffcf70"
  DailyQuest:
    stored: StoredDaily

BattlePassStorage:
  BattlePassLevel:
    stored: StoredBattlePassLevel
    order: 5
    color: "#cbe45b"
  BattlePassTodayQuest:
    stored: StoredBattlePassTodayQuest

Assignment:
  # Options in Name_x will be injected in config updater
  Name_1:
    value: Nameless_Land_Nameless_People
    option: [ Nameless_Land_Nameless_People, ]
  Name_2:
    value: Akashic_Records
    option: [ Nameless_Land_Nameless_People, ]
  Name_3:
    value: The_Invisible_Hand
    option: [ Nameless_Land_Nameless_People, ]
  Name_4:
    value: Nine_Billion_Names
    option: [ Nameless_Land_Nameless_People, ]
  Duration:
    value: 20
    option: [ 4, 8, 12, 20 ]
<<<<<<< HEAD

# ==================== Rogue ====================

Rogue:
  Path:
    value: The Hunt
    option: [ Preservation, Remembrance, Nihility, Abundance, Hunt, Destruction, Elation ]
  Bonus:
    value: Blessing Cosmos
    option: [ Blessing Cosmos, Miracle Cosmos, Fragmented Cosmos ]
  PresetResonanceFilter:
    value: preset-1
    option: [ preset-1, custom ]
  CustomResonanceFilter: |-
    回响构音：均晶转变 > 回响构音：零维强化
    > 回响构音：第二次初恋 > 回响构音：体验的富翁
    > 回响构音：局外人 > 回响构音：怀疑的四重根
    > 回响构音：诸法无我 > 回响构音：诸行无常
    > 回响构音：射不主皮 > 回响构音：柘弓危矢
    > 回响构音：激变变星 > 回响构音：极端氦闪
    > 回响构音：末日狂欢 > 回响构音：树苗长高舞
  ResonanceSelectionStrategy:
    value: follow-presets
    option: [ follow-presets, unrecorded-first, before-random ]
  PresetBlessingFilter:
    value: preset-1
    option: [ preset-1, custom ]
  CustomBlessingFilter: |-
    巡猎-3 > 《冠军晚餐·猫的摇篮》 > 丰饶众生，一法界心 > 毁灭-3 
    > 火堆外的夜 > 巡猎-2 > 毁灭-2 > 巡猎 > reset > random
  BlessingSelectionStrategy:
    value: follow-presets
    option: [ follow-presets, unrecorded-first, before-random ]
  PresetCurioFilter:
    value: preset-1
    option: [ preset-1, custom ]
  CustomCurioFilter: |-
    博士之袍 > 福灵胶 > 分裂金币 > 信仰债券 > 换境桂冠 > 俱乐部券 > 碎星芳饵 > random
  CurioSelectionStrategy:
    value: follow-presets
    option: [ follow-presets, unrecorded-first, before-random ]
=======
  Assignment:
    stored: StoredAssignment
    order: 3
    color: "#79dbc4"
>>>>>>> 893e8e35
<|MERGE_RESOLUTION|>--- conflicted
+++ resolved
@@ -160,7 +160,10 @@
   Duration:
     value: 20
     option: [ 4, 8, 12, 20 ]
-<<<<<<< HEAD
+  Assignment:
+    stored: StoredAssignment
+    order: 3
+    color: "#79dbc4"
 
 # ==================== Rogue ====================
 
@@ -202,9 +205,3 @@
   CurioSelectionStrategy:
     value: follow-presets
     option: [ follow-presets, unrecorded-first, before-random ]
-=======
-  Assignment:
-    stored: StoredAssignment
-    order: 3
-    color: "#79dbc4"
->>>>>>> 893e8e35
