# --------------------
# Define arguments.
# --------------------

# ==================== Alas ====================

Scheduler:
  Enable: false
  NextRun: 2020-01-01 00:00:00
  Command: Alas
  ServerUpdate:
    value: 04:00
    display: hide
Emulator:
  Serial:
    value: auto
    valuetype: str
  PackageName:
    value: auto
    option: [ auto, ]
  ScreenshotMethod:
    value: auto
    option: [ auto, ADB, ADB_nc, uiautomator2, aScreenCap, aScreenCap_nc, DroidCast, DroidCast_raw, scrcpy ]
  ControlMethod:
    value: MaaTouch
    option: [ minitouch, MaaTouch ]
  AdbRestart: false
EmulatorInfo:
  Emulator:
    value: auto
    option: [
      auto,
      NoxPlayer,
      NoxPlayer64,
      BlueStacks4,
      BlueStacks5,
      BlueStacks4HyperV,
      BlueStacks5HyperV,
      LDPlayer3,
      LDPlayer4,
      LDPlayer9,
      MuMuPlayer,
      MuMuPlayerX,
      MuMuPlayer12,
      MEmuPlayer,
    ]
  name:
    value: null
    type: textarea
  path:
    value: null
    type: textarea
Error:
  Restart:
    value: game
    option: [ game, game_emulator ]
  SaveError: true
  ScreenshotLength: 1
  OnePushConfig:
    type: textarea
    mode: yaml
    value: 'provider: null'
Optimization:
  ScreenshotInterval: 0.3
  CombatScreenshotInterval: 1.0
  WhenTaskQueueEmpty:
    value: goto_main
    option: [ stay_there, goto_main, close_game ]

# ==================== Daily ====================

Dungeon:
  Name:
    # Dungeon names will be injected in config updater
    value: Calyx_Golden_Treasures
<<<<<<< HEAD
    option: [ Calyx_Golden_Treasures, ]
=======
    option: [ ]
>>>>>>> b5030e0a
  NameAtDoubleCalyx:
    value: Calyx_Golden_Treasures
    option: [ do_not_participate, ]
  NameAtDoubleRelic:
    value: Cavern_of_Corrosion_Path_of_Providence
    option: [ do_not_participate, ]
  Team:
    value: 1
    option: [ 1, 2, 3, 4, 5, 6 ]
DungeonDaily:
  # Dungeon names will be injected in config updater
  CalyxGolden:
    value: Calyx_Golden_Treasures
    option: [ do_not_achieve, ]
  CalyxCrimson:
    value: Calyx_Crimson_Erudition
    option: [ do_not_achieve, ]
  StagnantShadow:
    value: do_not_archive
    option: [ do_not_achieve, ]
  CavernOfCorrosion:
    value: Cavern_of_Corrosion_Path_of_Providence
    option: [ do_not_achieve, ]
DungeonSupport:
  Use:
    value: when_daily
<<<<<<< HEAD
    option: [ do_not_use, always_use, when_daily ]
  SupportCharacter:
    # Options will be injected in config updater
    value: FirstCharacter
    option: [ FirstCharacter, ]
=======
    option: [ always_use, when_daily, do_not_use ]
  Character:
    # Options will be injected in config updater
    value: FirstCharacter
    option: [ FirstCharacter, ]
DungeonStorage:
  DungeonDouble:
    stored: StoredDungeonDouble

AchievableQuest:
  # Quests will be injected in config updater
#  Complete_1_Daily_Mission:
#    type: state
#    value: achievable
#    option: [ achievable, not_set, not_supported ]
#    option_bold: [ achievable, ]
DailyStorage:
  DailyActivity:
    stored: StoredDailyActivity
  DailyQuest:
    stored: StoredDaily
>>>>>>> b5030e0a

Assignment:
  Duration:
    value: 20
    option: [ 4, 8, 12, 20 ]
  # Options in Name_x will be injected in config updater
  Name_1:
    value: Nameless_Land_Nameless_People
    option: [ Nameless_Land_Nameless_People, ]
  Name_2:
    value: Akashic_Records
    option: [ Nameless_Land_Nameless_People, ]
  Name_3:
    value: The_Invisible_Hand
    option: [ Nameless_Land_Nameless_People, ]
  Name_4:
    value: Nine_Billion_Names
    option: [ Nameless_Land_Nameless_People, ]

# ==================== Rogue ====================

Rogue:
  Path:
    value: The Hunt
    option: [ Preservation, Remembrance, Nihility, Abundance, Hunt, Destruction, Elation ]
  Bonus:
    value: Blessing Cosmos
    option: [ Blessing Cosmos, Miracle Cosmos, Fragmented Cosmos ]
  PresetResonanceFilter:
    value: preset-1
    option: [ preset-1, custom ]
  CustomResonanceFilter: |-
    回响构音：均晶转变 > 回响构音：零维强化
    > 回响构音：第二次初恋 > 回响构音：体验的富翁
    > 回响构音：局外人 > 回响构音：怀疑的四重根
    > 回响构音：诸法无我 > 回响构音：诸行无常
    > 回响构音：射不主皮 > 回响构音：柘弓危矢
    > 回响构音：激变变星 > 回响构音：极端氦闪
    > 回响构音：末日狂欢 > 回响构音：树苗长高舞
  ResonanceSelectionStrategy:
    value: follow-presets
    option: [ follow-presets, unrecorded-first, before-random ]
  PresetBlessingFilter:
    value: preset-1
    option: [ preset-1, custom ]
  CustomBlessingFilter: |-
    巡猎-3 > 《冠军晚餐·猫的摇篮》 > 丰饶众生，一法界心 > 毁灭-3 
    > 火堆外的夜 > 巡猎-2 > 毁灭-2 > 巡猎 > reset > random
  BlessingSelectionStrategy:
    value: follow-presets
    option: [ follow-presets, unrecorded-first, before-random ]
  PresetCurioFilter:
    value: preset-1
    option: [ preset-1, custom ]
  CustomCurioFilter: |-
    博士之袍 > 福灵胶 > 分裂金币 > 信仰债券 > 换境桂冠 > 俱乐部券 > 碎星芳饵 > random
  CurioSelectionStrategy:
    value: follow-presets
    option: [ follow-presets, unrecorded-first, before-random ]
<|MERGE_RESOLUTION|>--- conflicted
+++ resolved
@@ -73,11 +73,7 @@
   Name:
     # Dungeon names will be injected in config updater
     value: Calyx_Golden_Treasures
-<<<<<<< HEAD
-    option: [ Calyx_Golden_Treasures, ]
-=======
     option: [ ]
->>>>>>> b5030e0a
   NameAtDoubleCalyx:
     value: Calyx_Golden_Treasures
     option: [ do_not_participate, ]
@@ -104,13 +100,6 @@
 DungeonSupport:
   Use:
     value: when_daily
-<<<<<<< HEAD
-    option: [ do_not_use, always_use, when_daily ]
-  SupportCharacter:
-    # Options will be injected in config updater
-    value: FirstCharacter
-    option: [ FirstCharacter, ]
-=======
     option: [ always_use, when_daily, do_not_use ]
   Character:
     # Options will be injected in config updater
@@ -132,25 +121,24 @@
     stored: StoredDailyActivity
   DailyQuest:
     stored: StoredDaily
->>>>>>> b5030e0a
 
 Assignment:
   Duration:
     value: 20
-    option: [ 4, 8, 12, 20 ]
+    option: [4, 8, 12, 20]
   # Options in Name_x will be injected in config updater
   Name_1:
     value: Nameless_Land_Nameless_People
-    option: [ Nameless_Land_Nameless_People, ]
+    option: [Nameless_Land_Nameless_People, ]
   Name_2:
     value: Akashic_Records
-    option: [ Nameless_Land_Nameless_People, ]
+    option: [Nameless_Land_Nameless_People, ]
   Name_3:
     value: The_Invisible_Hand
-    option: [ Nameless_Land_Nameless_People, ]
+    option: [Nameless_Land_Nameless_People, ]
   Name_4:
     value: Nine_Billion_Names
-    option: [ Nameless_Land_Nameless_People, ]
+    option: [Nameless_Land_Nameless_People, ]
 
 # ==================== Rogue ====================
 
