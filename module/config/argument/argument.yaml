--- conflicted
+++ resolved
@@ -129,17 +129,19 @@
   # Options in Name_x will be injected in config updater
   Name_1:
     value: Nameless_Land_Nameless_People
-<<<<<<< HEAD
-    option: [Nameless_Land_Nameless_People, ]
+    option: [ Nameless_Land_Nameless_People, ]
   Name_2:
     value: Akashic_Records
-    option: [Nameless_Land_Nameless_People, ]
+    option: [ Nameless_Land_Nameless_People, ]
   Name_3:
     value: The_Invisible_Hand
-    option: [Nameless_Land_Nameless_People, ]
+    option: [ Nameless_Land_Nameless_People, ]
   Name_4:
     value: Nine_Billion_Names
-    option: [Nameless_Land_Nameless_People, ]
+    option: [ Nameless_Land_Nameless_People, ]
+  Duration:
+    value: 20
+    option: [ 4, 8, 12, 20 ]
 
 # ==================== Rogue ====================
 
@@ -181,18 +183,3 @@
   CurioSelectionStrategy:
     value: follow-presets
     option: [ follow-presets, unrecorded-first, before-random ]
-=======
-    option: [ Nameless_Land_Nameless_People, ]
-  Name_2:
-    value: Akashic_Records
-    option: [ Nameless_Land_Nameless_People, ]
-  Name_3:
-    value: The_Invisible_Hand
-    option: [ Nameless_Land_Nameless_People, ]
-  Name_4:
-    value: Nine_Billion_Names
-    option: [ Nameless_Land_Nameless_People, ]
-  Duration:
-    value: 20
-    option: [ 4, 8, 12, 20 ]
->>>>>>> e4e5d8d5
