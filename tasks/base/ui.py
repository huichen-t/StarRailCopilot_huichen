--- conflicted
+++ resolved
@@ -321,16 +321,10 @@
             return True
         if self.handle_monthly_card_reward():
             return True
-<<<<<<< HEAD
+        if self.handle_get_light_cone():
+            return True
         if self.handle_ui_close(COMBAT_PREPARE, interval=5):
             return True
-=======
-        if self.handle_get_light_cone():
-            return True
-        if self.appear(COMBAT_PREPARE, interval=5):
-            logger.info(f'UI additional: {COMBAT_PREPARE} -> {CLOSE}')
-            self.device.click(CLOSE)
->>>>>>> b1c3c0ca
         if self.appear_then_click(COMBAT_EXIT, interval=5):
             return True
         if self.appear_then_click(INFO_CLOSE, interval=5):
