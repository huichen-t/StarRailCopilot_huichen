import cv2
from scipy import signal

from module.base.timer import Timer
from module.base.utils import rgb2gray
from module.logger import logger
from tasks.base.ui import UI
from tasks.combat.assets.assets_combat_state import COMBAT_AUTO, COMBAT_PAUSE, COMBAT_SPEED_2X


class CombatState(UI):
    _combat_click_interval = Timer(2, count=4)
    _combat_auto_checked = False
    _combat_2x_checked = False

    def is_combat_executing(self) -> bool:
        appear = self.appear(COMBAT_PAUSE)
        if appear:
            if COMBAT_PAUSE.button_offset[0] < 3:
                return True

        return False

    def _is_combat_button_active(self, button):
        image = rgb2gray(self.image_crop(button))
        lines = cv2.reduce(image, 1, cv2.REDUCE_AVG).flatten()
        # [122 122 122 182 141 127 139 135 130 135 136 141 147 149 149 150 147 145
        #  148 150 150 150 150 150 144 138 134 141 136 133 173 183 130 128 127 126]
        parameters = {
            # Border is about 188-190
            'height': 96,
            # Background is about 120-122
            'prominence': 35,
            'width': (0, 7),
            'distance': 7,
        }
        peaks, _ = signal.find_peaks(lines, **parameters)
        count = len(peaks)
        if count == 0:
            return False
        elif count == 2:
            return True
        else:
            # logger.warning(f'Unexpected peak amount on {button}: {count}, lines={lines}')
            # self.device.image_save()
            return False

    def is_combat_auto(self) -> bool:
        return self._is_combat_button_active(COMBAT_AUTO)

    def is_combat_speed_2x(self) -> bool:
        return self._is_combat_button_active(COMBAT_SPEED_2X)

    def combat_state_reset(self):
        self._combat_auto_checked = False
        self._combat_2x_checked = False
        self._combat_click_interval.clear()

    def handle_combat_state(self, auto=True, speed_2x=True):
        """
        Set combat auto and 2X speed. Enable both by default.

        Returns:
            bool: If clicked
        """
        if self._combat_auto_checked and self._combat_2x_checked:
            return False
        if not self.is_combat_executing():
            if not self._combat_auto_checked and auto:
<<<<<<< HEAD
                if self._combat_click_interval.started() and not self._combat_click_interval.reached():
=======
                # >=0.2s after clicking the button to avoid random noice
                if self._combat_click_interval.current() >= 0.15 and not self._combat_click_interval.reached():
>>>>>>> 58e054a0
                    logger.info('Combat on going, _combat_auto_checked')
                    self._combat_auto_checked = True
            return False

        if not self._combat_2x_checked:
            if speed_2x:
                if self.is_combat_speed_2x():
                    logger.info('_combat_2x_checked')
                    self._combat_2x_checked = True
                else:
                    if self._combat_click_interval.reached():
                        self.device.click(COMBAT_SPEED_2X)
                        self._combat_click_interval.reset()
                        return True
            else:
                if self.is_combat_speed_2x():
                    if self._combat_click_interval.reached():
                        self.device.click(COMBAT_SPEED_2X)
                        self._combat_click_interval.reset()
                        return True
                else:
                    logger.info('_combat_2x_checked')
                    self._combat_2x_checked = True

        if not self._combat_auto_checked:
            if auto:
                if self.is_combat_auto():
                    logger.info('_combat_auto_checked')
                    self._combat_auto_checked = True
                else:
                    if self._combat_click_interval.reached():
                        self.device.click(COMBAT_AUTO)
                        self._combat_click_interval.reset()
                        return True
            else:
                if self.is_combat_auto():
                    if self._combat_click_interval.reached():
                        self.device.click(COMBAT_AUTO)
                        self._combat_click_interval.reset()
                        return True
                else:
                    logger.info('_combat_auto_checked')
                    self._combat_auto_checked = True

        return False<|MERGE_RESOLUTION|>--- conflicted
+++ resolved
@@ -67,12 +67,8 @@
             return False
         if not self.is_combat_executing():
             if not self._combat_auto_checked and auto:
-<<<<<<< HEAD
-                if self._combat_click_interval.started() and not self._combat_click_interval.reached():
-=======
                 # >=0.2s after clicking the button to avoid random noice
                 if self._combat_click_interval.current() >= 0.15 and not self._combat_click_interval.reached():
->>>>>>> 58e054a0
                     logger.info('Combat on going, _combat_auto_checked')
                     self._combat_auto_checked = True
             return False
