--- conflicted
+++ resolved
@@ -203,9 +203,6 @@
                 logger.info('Survival index loaded')
                 return True
 
-<<<<<<< HEAD
-    def _dungeon_wait_until_echo_or_war_stabled(self, skip_first_screenshot=True):
-=======
     def _dungeon_wait_treasures_lightward_loaded(self, skip_first_screenshot=True):
         """
         Returns:
@@ -228,8 +225,7 @@
                 logger.info('Treasures lightward loaded')
                 return True
 
-    def _dungeon_wait_until_forgotten_hall_stabled(self, skip_first_screenshot=True):
->>>>>>> 6fe3c28f
+    def _dungeon_wait_until_echo_or_war_stabled(self, skip_first_screenshot=True):
         """
         Returns:
             bool: True if wait success, False if wait timeout.
